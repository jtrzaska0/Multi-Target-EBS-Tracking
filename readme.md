# Installation
## mlpack
First, install the dependencies:
1. `sudo apt-get install liblapack-dev`
2. `sudo apt-get install libblas-dev`
3.  `sudo apt-get install libboost-dev`
4. `sudo apt-get install libarmadillo-dev`
5. `sudo apt-get install libensmallen-dev`
6. `sudo apt-get install libcereal-dev`

Then, `mlpack` should be built and installed from according to the Github page: https://github.com/mlpack/mlpack
1. `git clone https://github.com/mlpack/mlpack`
2. `cd mlpack`
3. `mkdir build && cd build/`
4. `cmake ..`
5. `sudo make install`

## conan
<<<<<<< HEAD
1. `conan install . -pr:b=default --output-folder=build --build=missing`
=======
1. [Install Conan](https://docs.conan.io/2/installation.html)
2. Generate a Conan profile by running `conan profile detect --force`
3. The generated profile (located in `~/.conan2/profiles`) should resemble
   ```
   [settings]
   arch=x86_64
   build_type=Release
   compiler=gcc
   compiler.cppstd=gnu14
   compiler.libcxx=libstdc++11
   compiler.version=11
   os=Linux
   ```
4. `cd` into working directory
5. `conan install . -pr:b=default --output-folder=build --build=missing`
6. `cd build`
7. `cmake -DCMAKE_C_COMPILER=gcc-11 -DCMAKE_CXX_COMPILER=g++-11 -DCMAKE_TOOLCHAIN_FILE=conan_toolchain.cmake -DCMAKE_BUILD_TYPE=Release ..`
8. `make`
>>>>>>> 35acfb57

## Event Sensor Detection and Tracking
1. Clone the Event Sensor Detection and Tracking repo into the working directory
   * `cd .../LiveTracking`
   * `gh repo clone I2SL/Event-Sensor-Detection-and-Tracking`

## opencv
1. https://docs.opencv.org/4.x/d7/d9f/tutorial_linux_install.html

## libcaer
1. https://gitlab.com/inivation/dv/libcaer

## References
1. https://gist.github.com/Yousha/3830712334ac30a90eb6041b932b68d7<|MERGE_RESOLUTION|>--- conflicted
+++ resolved
@@ -16,9 +16,6 @@
 5. `sudo make install`
 
 ## conan
-<<<<<<< HEAD
-1. `conan install . -pr:b=default --output-folder=build --build=missing`
-=======
 1. [Install Conan](https://docs.conan.io/2/installation.html)
 2. Generate a Conan profile by running `conan profile detect --force`
 3. The generated profile (located in `~/.conan2/profiles`) should resemble
@@ -37,18 +34,11 @@
 6. `cd build`
 7. `cmake -DCMAKE_C_COMPILER=gcc-11 -DCMAKE_CXX_COMPILER=g++-11 -DCMAKE_TOOLCHAIN_FILE=conan_toolchain.cmake -DCMAKE_BUILD_TYPE=Release ..`
 8. `make`
->>>>>>> 35acfb57
 
 ## Event Sensor Detection and Tracking
 1. Clone the Event Sensor Detection and Tracking repo into the working directory
    * `cd .../LiveTracking`
    * `gh repo clone I2SL/Event-Sensor-Detection-and-Tracking`
 
-## opencv
-1. https://docs.opencv.org/4.x/d7/d9f/tutorial_linux_install.html
-
-## libcaer
-1. https://gitlab.com/inivation/dv/libcaer
-
 ## References
 1. https://gist.github.com/Yousha/3830712334ac30a90eb6041b932b68d7